<?php
/**
 * @copyright 2014 Anthon Pang
 * @license MIT
 */

namespace VIPSoft\DoctrineDataFixturesExtension\EventListener;

use Behat\Behat\Tester\Event\AbstractScenarioTested;
use Behat\Behat\Tester\Event\ExampleTested;
use Behat\Behat\Tester\Event\FeatureTested;
use Behat\Behat\Tester\Event\ScenarioTested;
use Behat\Testwork\Tester\Event\ExerciseCompleted;
use Symfony\Component\EventDispatcher\EventSubscriberInterface;

/**
 * Hook listener
 *
 * @author Anthon Pang <apang@softwaredevelopment.ca>
 */
class HookListener implements EventSubscriberInterface
{
    /**
     * @var string feature|scenario
     */
    private $lifetime;

    /**
     * @var object
     */
    private $fixtureService;

    public function __construct($lifetime)
    {
        $this->lifetime = $lifetime;
    }

    /**
     * {@inheritdoc}
     */
    public static function getSubscribedEvents()
    {
        return array(
            ExerciseCompleted::BEFORE => 'beforeExercise',
            FeatureTested::BEFORE     => 'beforeFeature',
            FeatureTested::AFTER      => 'afterFeature',
            ExampleTested::BEFORE     => 'beforeScenario',
            ScenarioTested::BEFORE    => 'beforeScenario',
            ExampleTested::AFTER      => 'afterScenario',
            ScenarioTested::AFTER     => 'afterScenario',
        );
    }

    /**
     * Set fixture service
     *
     * @param \VIPSoft\DoctrineDataFixturesExtension\Service\FixtureService $service
     */
    public function setFixtureService($service)
    {
        $this->fixtureService = $service;
    }

    /**
     * Listens to "exercise.before" event.
     *
<<<<<<< HEAD
     * @param ExerciseTested $event
=======
     * @param \Behat\Behat\Event\SuiteEvent $event
>>>>>>> 2507be2c
     */
    public function beforeExercise(ExerciseTested $event)
    {
        $this->fixtureService
             ->cacheFixtures();
    }

    /**
     * Listens to "feature.before" event.
     *
<<<<<<< HEAD
     * @param FeatureTested $event
=======
     * @param \Behat\Behat\Event\FeatureEvent $event
>>>>>>> 2507be2c
     */
    public function beforeFeature(FeatureTested $event)
    {
        if ('feature' !== $this->lifetime) {
            return;
        }

        $this->fixtureService
             ->reloadFixtures();
    }

    /**
     * Listens to "feature.after" event.
     *
<<<<<<< HEAD
     * @param FeatureTested $event
=======
     * @param \Behat\Behat\Event\FeatureEvent $event
>>>>>>> 2507be2c
     */
    public function afterFeature(FeatureTested $event)
    {
        if ('feature' !== $this->lifetime) {
            return;
        }

        $this->fixtureService
             ->flush();
    }

    /**
<<<<<<< HEAD
     * Listens to "scenario.before" and "outline.example.before" event.
     *
     * @param AbstractScenarioTested $event
=======
     * Listens to "scenario.before" event.
     *
     * @param \Behat\Behat\Event\ScenarioEvent $event
     */
    public function beforeScenario(ScenarioEvent $event)
    {
        if ('scenario' !== $this->lifetime) {
            return;
        }

        $this->fixtureService
             ->reloadFixtures();
    }

    /**
     * Listens to "scenario.after" event.
     *
     * @param \Behat\Behat\Event\ScenarioEvent $event
     */
    public function afterScenario(ScenarioEvent $event)
    {
        if ('scenario' !== $this->lifetime) {
            return;
        }

        $this->fixtureService
             ->flush();
    }

    /**
     * Listens to "outline.example.before" event.
     *
     * @param \Behat\Behat\Event\OutlineExampleEvent $event
>>>>>>> 2507be2c
     */
    public function beforeScenario(AbstractScenarioTested $event)
    {
        if ('scenario' !== $this->lifetime) {
            return;
        }

        $this->fixtureService
             ->reloadFixtures();
    }

    /**
     * Listens to "scenario.after" and "outline.example.after" event.
     *
<<<<<<< HEAD
     * @param AbstractScenarioTested $event
=======
     * @param \Behat\Behat\Event\OutlineExampleEvent $event
>>>>>>> 2507be2c
     */
    public function afterScenario(AbstractScenarioTested $event)
    {
        if ('scenario' !== $this->lifetime) {
            return;
        }

        $this->fixtureService
             ->flush();
    }
}<|MERGE_RESOLUTION|>--- conflicted
+++ resolved
@@ -64,13 +64,9 @@
     /**
      * Listens to "exercise.before" event.
      *
-<<<<<<< HEAD
-     * @param ExerciseTested $event
-=======
-     * @param \Behat\Behat\Event\SuiteEvent $event
->>>>>>> 2507be2c
+     * @param \Behat\Testwork\Tester\Event\ExerciseCompleted $event
      */
-    public function beforeExercise(ExerciseTested $event)
+    public function beforeExercise(ExerciseCompleted $event)
     {
         $this->fixtureService
              ->cacheFixtures();
@@ -79,11 +75,7 @@
     /**
      * Listens to "feature.before" event.
      *
-<<<<<<< HEAD
-     * @param FeatureTested $event
-=======
-     * @param \Behat\Behat\Event\FeatureEvent $event
->>>>>>> 2507be2c
+     * @param \Behat\Behat\Tester\Event\FeatureTested $event
      */
     public function beforeFeature(FeatureTested $event)
     {
@@ -98,11 +90,7 @@
     /**
      * Listens to "feature.after" event.
      *
-<<<<<<< HEAD
-     * @param FeatureTested $event
-=======
-     * @param \Behat\Behat\Event\FeatureEvent $event
->>>>>>> 2507be2c
+     * @param \Behat\Behat\Tester\Event\FeatureTested $event
      */
     public function afterFeature(FeatureTested $event)
     {
@@ -115,45 +103,9 @@
     }
 
     /**
-<<<<<<< HEAD
      * Listens to "scenario.before" and "outline.example.before" event.
      *
-     * @param AbstractScenarioTested $event
-=======
-     * Listens to "scenario.before" event.
-     *
-     * @param \Behat\Behat\Event\ScenarioEvent $event
-     */
-    public function beforeScenario(ScenarioEvent $event)
-    {
-        if ('scenario' !== $this->lifetime) {
-            return;
-        }
-
-        $this->fixtureService
-             ->reloadFixtures();
-    }
-
-    /**
-     * Listens to "scenario.after" event.
-     *
-     * @param \Behat\Behat\Event\ScenarioEvent $event
-     */
-    public function afterScenario(ScenarioEvent $event)
-    {
-        if ('scenario' !== $this->lifetime) {
-            return;
-        }
-
-        $this->fixtureService
-             ->flush();
-    }
-
-    /**
-     * Listens to "outline.example.before" event.
-     *
-     * @param \Behat\Behat\Event\OutlineExampleEvent $event
->>>>>>> 2507be2c
+     * @param \Behat\Behat\Tester\Event\AbstractScenarioTested $event
      */
     public function beforeScenario(AbstractScenarioTested $event)
     {
@@ -168,11 +120,7 @@
     /**
      * Listens to "scenario.after" and "outline.example.after" event.
      *
-<<<<<<< HEAD
-     * @param AbstractScenarioTested $event
-=======
-     * @param \Behat\Behat\Event\OutlineExampleEvent $event
->>>>>>> 2507be2c
+     * @param \Behat\Behat\Tester\Event\AbstractScenarioTested $event
      */
     public function afterScenario(AbstractScenarioTested $event)
     {
