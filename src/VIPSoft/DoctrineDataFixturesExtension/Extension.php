<?php
/**
 * @copyright 2014 Anthon Pang
 * @license MIT
 */

namespace VIPSoft\DoctrineDataFixturesExtension;

use Behat\Testwork\ServiceContainer\Extension\Extension as ExtensionInterface;
use Behat\Testwork\ServiceContainer\ExtensionManager;
use Symfony\Component\Config\Definition\Builder\ArrayNodeDefinition;
use Symfony\Component\Config\FileLocator;
use Symfony\Component\DependencyInjection\ContainerBuilder;
use Symfony\Component\DependencyInjection\Loader\XmlFileLoader;

/**
 * Doctrine data fixtures extension for Behat class.
 *
 * @author Anthon Pang <apang@softwaredevelopment.ca>
 */
class Extension implements ExtensionInterface
{
    /**
     * {@inheritdoc}
     */
<<<<<<< HEAD
    public function getConfigKey()
    {
        return 'doctrine_data_fixtures';
    }

    /**
      * {@inheritdoc}
      */
    public function initialize(ExtensionManager $extensionManager)
    {
=======
    public function getConfig(ArrayNodeDefinition $builder)
    {
        $builder->
            children()->
                scalarNode('autoload')->
                    defaultValue(true)->
                end()->
                arrayNode('directories')->
                    prototype('scalar')->end()->
                end()->
                arrayNode('fixtures')->
                    prototype('scalar')->end()->
                end()->
                scalarNode('lifetime')->
                    defaultValue('feature')->
                    validate()->
                        ifNotInArray(array('feature', 'scenario'))->
                        thenInvalid('Invalid fixtures lifetime "%s"')->
                    end()->
                end()->
                scalarNode('use_backup')->
                    defaultValue(true)->
                end()->
            end();
>>>>>>> 2507be2c
    }

    /**
     * {@inheritdoc}
     */
<<<<<<< HEAD
    public function configure(ArrayNodeDefinition $builder)
    {
        $builder
            ->addDefaultsIfNotSet()
            ->children()
                ->scalarNode('autoload')
                    ->defaultValue(true)
                ->end()
                ->arrayNode('directories')
                    ->prototype('scalar')->end()
                ->end()
                ->arrayNode('fixtures')
                    ->prototype('scalar')->end()
                ->end()
                ->scalarNode('lifetime')
                    ->defaultValue('feature')
                    ->validate()
                        ->ifNotInArray(array('feature', 'scenario'))
                        ->thenInvalid('Invalid fixtures lifetime "%s"')
                    ->end()
                ->end()
            ->end();
    }

    /**
     * {@inheritdoc}
     */
    public function load(ContainerBuilder $container, array $config)
=======
    public function load(array $config, ContainerBuilder $container)
>>>>>>> 2507be2c
    {
        $loader = new XmlFileLoader($container, new FileLocator(__DIR__.'/services'));
        $loader->load('core.xml');

        if (isset($config['autoload'])) {
            $container->setParameter('behat.doctrine_data_fixtures.autoload', $config['autoload']);
        }
<<<<<<< HEAD
        if (isset($config['directories'])) {
            $container->setParameter('behat.doctrine_data_fixtures.directories', $config['directories']);
        }
=======

        if (isset($config['directories'])) {
            $container->setParameter('behat.doctrine_data_fixtures.directories', $config['directories']);
        }

>>>>>>> 2507be2c
        if (isset($config['fixtures'])) {
            $container->setParameter('behat.doctrine_data_fixtures.fixtures', $config['fixtures']);
        }

<<<<<<< HEAD
=======
        $container->setParameter(
            'behat.doctrine_data_fixtures.use_backup',
            isset($config['use_backup']) ? $config['use_backup'] : true
        );

>>>>>>> 2507be2c
        $container->setParameter('behat.doctrine_data_fixtures.lifetime', $config['lifetime']);
    }

    /**
     * {@inheritdoc}
     */
<<<<<<< HEAD
    public function process(ContainerBuilder $container)
=======
    public function getCompilerPasses()
>>>>>>> 2507be2c
    {
    }
}<|MERGE_RESOLUTION|>--- conflicted
+++ resolved
@@ -23,7 +23,6 @@
     /**
      * {@inheritdoc}
      */
-<<<<<<< HEAD
     public function getConfigKey()
     {
         return 'doctrine_data_fixtures';
@@ -34,38 +33,11 @@
       */
     public function initialize(ExtensionManager $extensionManager)
     {
-=======
-    public function getConfig(ArrayNodeDefinition $builder)
-    {
-        $builder->
-            children()->
-                scalarNode('autoload')->
-                    defaultValue(true)->
-                end()->
-                arrayNode('directories')->
-                    prototype('scalar')->end()->
-                end()->
-                arrayNode('fixtures')->
-                    prototype('scalar')->end()->
-                end()->
-                scalarNode('lifetime')->
-                    defaultValue('feature')->
-                    validate()->
-                        ifNotInArray(array('feature', 'scenario'))->
-                        thenInvalid('Invalid fixtures lifetime "%s"')->
-                    end()->
-                end()->
-                scalarNode('use_backup')->
-                    defaultValue(true)->
-                end()->
-            end();
->>>>>>> 2507be2c
     }
 
     /**
      * {@inheritdoc}
      */
-<<<<<<< HEAD
     public function configure(ArrayNodeDefinition $builder)
     {
         $builder
@@ -87,6 +59,9 @@
                         ->thenInvalid('Invalid fixtures lifetime "%s"')
                     ->end()
                 ->end()
+                ->scalarNode('use_backup')
+                    ->defaultValue(true)
+                ->end()
             ->end();
     }
 
@@ -94,9 +69,6 @@
      * {@inheritdoc}
      */
     public function load(ContainerBuilder $container, array $config)
-=======
-    public function load(array $config, ContainerBuilder $container)
->>>>>>> 2507be2c
     {
         $loader = new XmlFileLoader($container, new FileLocator(__DIR__.'/services'));
         $loader->load('core.xml');
@@ -104,40 +76,27 @@
         if (isset($config['autoload'])) {
             $container->setParameter('behat.doctrine_data_fixtures.autoload', $config['autoload']);
         }
-<<<<<<< HEAD
-        if (isset($config['directories'])) {
-            $container->setParameter('behat.doctrine_data_fixtures.directories', $config['directories']);
-        }
-=======
 
         if (isset($config['directories'])) {
             $container->setParameter('behat.doctrine_data_fixtures.directories', $config['directories']);
         }
 
->>>>>>> 2507be2c
         if (isset($config['fixtures'])) {
             $container->setParameter('behat.doctrine_data_fixtures.fixtures', $config['fixtures']);
         }
 
-<<<<<<< HEAD
-=======
         $container->setParameter(
             'behat.doctrine_data_fixtures.use_backup',
             isset($config['use_backup']) ? $config['use_backup'] : true
         );
 
->>>>>>> 2507be2c
         $container->setParameter('behat.doctrine_data_fixtures.lifetime', $config['lifetime']);
     }
 
     /**
      * {@inheritdoc}
      */
-<<<<<<< HEAD
     public function process(ContainerBuilder $container)
-=======
-    public function getCompilerPasses()
->>>>>>> 2507be2c
     {
     }
 }