--- conflicted
+++ resolved
@@ -33,33 +33,38 @@
       */
     public function initialize(ExtensionManager $extensionManager)
     {
-<<<<<<< HEAD
-=======
-        $builder->
-            children()->
-                scalarNode('autoload')->
-                    defaultValue(true)->
-                end()->
-                variableNode('migrations')->
-                end()->
-                arrayNode('directories')->
-                    prototype('scalar')->end()->
-                end()->
-                arrayNode('fixtures')->
-                    prototype('scalar')->end()->
-                end()->
-                scalarNode('lifetime')->
-                    defaultValue('feature')->
-                    validate()->
-                        ifNotInArray(array('feature', 'scenario'))->
-                        thenInvalid('Invalid fixtures lifetime "%s"')->
-                    end()->
-                end()->
-                booleanNode('use_backup')->
-                    defaultValue(true)->
-                end()->
-            end();
->>>>>>> 9f5cf2e9
+    }
+
+    /**
+     * {@inheritdoc}
+     */
+    public function configure(ArrayNodeDefinition $builder)
+    {
+        $builder
+            ->addDefaultsIfNotSet()
+            ->children()
+                ->scalarNode('autoload')
+                    ->defaultValue(true)
+                ->end()
+                ->variableNode('migrations')
+                ->end()
+                ->arrayNode('directories')
+                    ->prototype('scalar')->end()
+                ->end()
+                ->arrayNode('fixtures')
+                    ->prototype('scalar')->end()
+                ->end()
+                ->scalarNode('lifetime')
+                    ->defaultValue('feature')
+                    ->validate()
+                        ->ifNotInArray(array('feature', 'scenario'))
+                        ->thenInvalid('Invalid fixtures lifetime "%s"')
+                    ->end()
+                ->end()
+                ->booleanNode('use_backup')
+                    ->defaultValue(true)
+                ->end()
+            ->end();
     }
 
     /**
@@ -85,44 +90,4 @@
         $container->setParameter('behat.doctrine_data_fixtures.migrations', $config['migrations']);
         $container->setParameter('behat.doctrine_data_fixtures.use_backup', $config['use_backup']);
     }
-
-    /**
-     * {@inheritdoc}
-     */
-    public function configure(ArrayNodeDefinition $builder)
-    {
-        $builder
-            ->addDefaultsIfNotSet()
-            ->children()
-                ->scalarNode('autoload')
-                    ->defaultValue(true)
-                ->end()
-                ->arrayNode('migrations')
-                    ->prototype('scalar')->end()
-                ->end()
-                ->arrayNode('directories')
-                    ->prototype('scalar')->end()
-                ->end()
-                ->arrayNode('fixtures')
-                    ->prototype('scalar')->end()
-                ->end()
-                ->scalarNode('lifetime')
-                    ->defaultValue('feature')
-                    ->validate()
-                        ->ifNotInArray(array('feature', 'scenario'))
-                        ->thenInvalid('Invalid fixtures lifetime "%s"')
-                    ->end()
-                ->end()
-                ->scalarNode('use_backup')
-                    ->defaultValue(true)
-                ->end()
-            ->end();
-    }
-
-    /**
-     * {@inheritdoc}
-     */
-    public function process(ContainerBuilder $container)
-    {
-    }
 }