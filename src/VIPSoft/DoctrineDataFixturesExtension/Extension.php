--- conflicted
+++ resolved
@@ -33,64 +33,6 @@
       */
     public function initialize(ExtensionManager $extensionManager)
     {
-<<<<<<< HEAD
-=======
-        $builder->
-            children()->
-                scalarNode('autoload')->
-                    defaultValue(true)->
-                end()->
-                arrayNode('migrations')->
-                    prototype('scalar')->end()->
-                end()->
-                arrayNode('directories')->
-                    prototype('scalar')->end()->
-                end()->
-                arrayNode('fixtures')->
-                    prototype('scalar')->end()->
-                end()->
-                scalarNode('lifetime')->
-                    defaultValue('feature')->
-                    validate()->
-                        ifNotInArray(array('feature', 'scenario'))->
-                        thenInvalid('Invalid fixtures lifetime "%s"')->
-                    end()->
-                end()->
-                scalarNode('use_backup')->
-                    defaultValue(true)->
-                end()->
-            end();
->>>>>>> d54afec0
-    }
-
-    /**
-     * {@inheritdoc}
-     */
-    public function configure(ArrayNodeDefinition $builder)
-    {
-        $builder
-            ->addDefaultsIfNotSet()
-            ->children()
-                ->scalarNode('autoload')
-                    ->defaultValue(true)
-                ->end()
-                ->arrayNode('directories')
-                    ->prototype('scalar')->end()
-                ->end()
-                ->arrayNode('fixtures')
-                    ->prototype('scalar')->end()
-                ->end()
-                ->scalarNode('lifetime')
-                    ->defaultValue('feature')
-                    ->validate()
-                        ->ifNotInArray(array('feature', 'scenario'))
-                        ->thenInvalid('Invalid fixtures lifetime "%s"')
-                    ->end()
-                ->end()
-                ->scalarNode('use_backup')
-                    ->defaultValue(true)
-                ->end()
-            ->end();
     }
 
     /**
@@ -128,6 +70,39 @@
     /**
      * {@inheritdoc}
      */
+    public function configure(ArrayNodeDefinition $builder)
+    {
+        $builder
+            ->addDefaultsIfNotSet()
+            ->children()
+                ->scalarNode('autoload')
+                    ->defaultValue(true)
+                ->end()
+                ->arrayNode('migrations')
+                    ->prototype('scalar')->end()
+                ->end()
+                ->arrayNode('directories')
+                    ->prototype('scalar')->end()
+                ->end()
+                ->arrayNode('fixtures')
+                    ->prototype('scalar')->end()
+                ->end()
+                ->scalarNode('lifetime')
+                    ->defaultValue('feature')
+                    ->validate()
+                        ->ifNotInArray(array('feature', 'scenario'))
+                        ->thenInvalid('Invalid fixtures lifetime "%s"')
+                    ->end()
+                ->end()
+                ->scalarNode('use_backup')
+                    ->defaultValue(true)
+                ->end()
+            ->end();
+    }
+
+    /**
+     * {@inheritdoc}
+     */
     public function process(ContainerBuilder $container)
     {
     }
