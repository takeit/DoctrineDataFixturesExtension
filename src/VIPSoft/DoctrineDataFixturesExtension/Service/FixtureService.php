--- conflicted
+++ resolved
@@ -331,18 +331,10 @@
             return;
         }
 
-<<<<<<< HEAD
-        $connection   = $this->entityManager->getConnection();
-        $container    = $this->kernel->getContainer();
-        $outputWriter = new OutputWriter(function () {});
-
-        $namespace    = $container->getParameter('doctrine_migrations.namespace');
-=======
         $connection = $this->entityManager->getConnection();
         $container  = $this->kernel->getContainer();
         $namespace  = $container->getParameter('doctrine_migrations.namespace');
 
->>>>>>> 80984a26
         if ($namespace) {
             $directory    = $container->getParameter('doctrine_migrations.dir_name');
             $outputWriter = new OutputWriter(
