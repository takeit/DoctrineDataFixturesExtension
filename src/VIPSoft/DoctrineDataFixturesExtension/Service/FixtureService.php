<?php
/**
 * @copyright 2014 Anthon Pang
 * @license MIT
 */

namespace VIPSoft\DoctrineDataFixturesExtension\Service;

use Doctrine\Bundle\FixturesBundle\Common\DataFixtures\Loader as DoctrineFixturesLoader;
use Doctrine\Common\DataFixtures\DependentFixtureInterface;
use Doctrine\Common\DataFixtures\Executor\ORMExecutor;
use Doctrine\Common\DataFixtures\ProxyReferenceRepository;
use Doctrine\Common\DataFixtures\Purger\ORMPurger;
use Doctrine\Common\Persistence\Event\LifecycleEventArgs;
use Doctrine\DBAL\Migrations\Configuration\Configuration;
use Doctrine\DBAL\Migrations\Migration;
use Doctrine\DBAL\Migrations\OutputWriter;
use Doctrine\ORM\Tools\SchemaTool;
use Symfony\Bridge\Doctrine\DataFixtures\ContainerAwareLoader as DataFixturesLoader;
use Symfony\Bundle\DoctrineFixturesBundle\Common\DataFixtures\Loader as SymfonyFixturesLoader;
use Symfony\Component\DependencyInjection\ContainerInterface;
use Symfony\Component\HttpKernel\Kernel;
use VIPSoft\DoctrineDataFixturesExtension\EventListener\PlatformListener;

/**
 * Data Fixture Service
 *
 * @author Anthon Pang <apang@softwaredevelopment.ca>
 */
class FixtureService
{
    private $loader;
    private $autoload;
    private $fixtures;
    private $directories;
    private $migrations;
    private $kernel;
    private $entityManager;
    private $listener;
    private $useBackup;
    private $backupService;

    /**
     * @var ProxyReferenceRepository
     */
    private $referenceRepository;

    /**
     * Constructor
     *
     * @param \Symfony\Component\DependencyInjection\ContainerInterface $container Service container
     * @param \Symfony\Component\HttpKernel\Kernel                      $kernel    Application kernel
     */
    public function __construct(ContainerInterface $container, Kernel $kernel)
    {
        $this->autoload    = $container->getParameter('behat.doctrine_data_fixtures.autoload');
        $this->fixtures    = $container->getParameter('behat.doctrine_data_fixtures.fixtures');
        $this->directories = $container->getParameter('behat.doctrine_data_fixtures.directories');
        $this->migrations  = $container->getParameter('behat.doctrine_data_fixtures.migrations');
        $this->useBackup   = $container->getParameter('behat.doctrine_data_fixtures.use_backup');
        $this->kernel      = $kernel;

        if ($this->useBackup != null) {
            $this->backupService = $container->get('behat.doctrine_data_fixtures.service.backup');
            $this->backupService->setCacheDir($this->kernel->getContainer()->getParameter('kernel.cache_dir'));
        }
    }

    /**
     * Returns the reference repository while loading the fixtures.
     *
     * @return \Doctrine\Common\DataFixtures\ReferenceRepository|null
     */
    public function getReferenceRepository()
    {
        return $this->referenceRepository;
    }

    /**
     * Lazy init
     */
    private function init()
    {
        $this->listener      = new PlatformListener();
        $this->entityManager = $this->kernel->getContainer()->get('doctrine')->getManager();

        $this->entityManager->getEventManager()->addEventSubscriber($this->listener);

        $this->referenceRepository = new ProxyReferenceRepository($this->entityManager);
    }

    /**
     * Retrieve Data fixtures loader
     *
     * @return mixed
     */
    private function getFixtureLoader()
    {
        $container = $this->kernel->getContainer();

        $loader = class_exists('Symfony\Bridge\Doctrine\DataFixtures\ContainerAwareLoader')
            ? new DataFixturesLoader($container)
            : (class_exists('Doctrine\Bundle\FixturesBundle\Common\DataFixtures\Loader')
                ? new DoctrineFixturesLoader($container)
                : new SymfonyFixturesLoader($container));

        return $loader;
    }

    private function getHash()
    {
        return $this->generateHash($this->migrations ?: array(), $this->fixtures);
    }

    /**
     * Calculate hash on data fixture class names, class file names and modification timestamps
     *
     * @param array $migrations
     * @param array $fixtures
     *
     * @return string
     */
    private function generateHash($migrations, $fixtures)
    {
        array_walk($migrations, function (& $migration) {
            $migration .= '@' . filemtime($migration);
        });

        $classNames = array_map('get_class', $fixtures);

        foreach ($classNames as & $className) {
            $class    = new \ReflectionClass($className);
            $fileName = $class->getFileName();

            $className .= ':' . $fileName . '@' . filemtime($fileName);
        }

        sort($classNames);

        return sha1(serialize(array($migrations, $classNames)));
    }

    /**
     * Get bundle fixture directories
     *
     * @return array Array of directories
     */
    private function getBundleFixtureDirectories()
    {
        return array_filter(
            array_map(
                function ($bundle) {
                    $path = $bundle->getPath() . '/DataFixtures/ORM';

                    return is_dir($path) ? $path : null;
                },
                $this->kernel->getBundles()
            )
        );
    }

    /**
     * Fetch fixtures from directories
     *
     * @param array $directoryNames
     */
    private function fetchFixturesFromDirectories($directoryNames)
    {
        foreach ($directoryNames as $directoryName) {
            $this->loader->loadFromDirectory($directoryName);
        }
    }

    /**
     * Load a data fixture class.
     *
     * @param string $className Class name
     */
    private function loadFixtureClass($className)
    {
        $fixture = new $className();

        if ($this->loader->hasFixture($fixture)) {
            unset($fixture);

            return;
        }

        $this->loader->addFixture(new $className());

        if ($fixture instanceof DependentFixtureInterface) {
            foreach ($fixture->getDependencies() as $dependency) {
                $this->loadFixtureClass($dependency);
            }
        }
    }

    /**
     * Fetch fixtures from classes
     *
     * @param array $classNames
     */
    private function fetchFixturesFromClasses($classNames)
    {
        foreach ($classNames as $className) {
            if (substr($className, 0, 1) !== '\\') {
                $className = '\\' . $className;
            }

            if ( ! class_exists($className, false)) {
                $this->loadFixtureClass($className);
            }
        }
    }

    /**
     * Fetch fixtures
     *
     * @return array
     */
    private function fetchFixtures()
    {
        $this->loader = $this->getFixtureLoader();

        $bundleDirectories = $this->autoload ? $this->getBundleFixtureDirectories() : array();

        $this->fetchFixturesFromDirectories($bundleDirectories);
        $this->fetchFixturesFromDirectories($this->directories ?: array());
        $this->fetchFixturesFromClasses($this->fixtures ?: array());

        return $this->loader->getFixtures();
    }

    /**
     * Fetch SQL migrations
     *
     * @see https://github.com/doctrine/migrations/pull/162
     *
     * @return array
     */
    private function fetchMigrations()
    {
        if ( ! isset($this->migrations)) {
            return null;
        }

        if (empty($this->migrations)) {
            return array();
        }

        $migrations = array();
        $connection = $this->entityManager->getConnection();
        $driver     = $connection->getDatabasePlatform()->getName();

        foreach ($this->migrations as $migration) {
            $files = glob($migration . '/*.sql');

            if (empty($files)) {
                $files = glob($migration . '/' . $driver . '/*.sql');

                if (empty($files)) {
                    continue;
                }
            }

            foreach ($files as $file) {
                $version = basename($file, '.sql');

                if (preg_match('~^[vV]([^_]+)_~', $version, $matches)) {
                    $version = $matches[1];
                }

                $migrations[$version] = $file;
            }
        }

        uksort($migrations, 'version_compare');

        return $migrations;
    }

    /**
     * Dispatch event
     *
     * @param \Doctrine\ORM\EntityManager $em    Entity manager
     * @param string                      $event Event name
     */
    private function dispatchEvent($em, $event)
    {
        $eventArgs = new LifecycleEventArgs(null, $em);

        $em->getEventManager()->dispatchEvent($event, $eventArgs);
    }

    /**
     * Load fixtures into database
     */
    private function loadFixtures()
    {
        $em = $this->entityManager;

        $this->dispatchEvent($em, 'preTruncate');

        $purger = new ORMPurger($em);
        $purger->setPurgeMode(ORMPurger::PURGE_MODE_TRUNCATE);

        $executor = new ORMExecutor($em, $purger);
<<<<<<< HEAD
        $executor->setReferenceRepository($this->referenceRepository);
        $executor->purge();
=======

        if ( ! $this->useBackup) {
            $executor->purge();
        }

        $this->runMigrations();

>>>>>>> d54afec0
        $executor->execute($this->fixtures, true);

        $this->dispatchEvent($em, 'postTruncate');
    }

    /**
     * Run migrations
     */
    private function runMigrations()
    {
        $connection   = $this->entityManager->getConnection();
        $container    = $this->kernel->getContainer();
        $outputWriter = new OutputWriter(function () {});
        
        $namespace    = $container->getParameter('doctrine_migrations.namespace');
        if ($namespace) {
            $directory = $container->getParameter('doctrine_migrations.dir_name');

            $configuration = new Configuration($connection, $outputWriter);
            $configuration->setMigrationsNamespace($namespace);
            $configuration->setMigrationsDirectory($directory);
            $configuration->registerMigrationsFromDirectory($directory);
            $configuration->setName($container->getParameter('doctrine_migrations.name'));
            $configuration->setMigrationsTableName($container->getParameter('doctrine_migrations.table_name'));

            $migration = new Migration($configuration);
            $migration->migrate(null, false);
        }

        foreach ($this->migrations as $migration) {
            foreach (explode("\n", trim(file_get_contents($migration))) as $sql) {
                $connection->executeQuery($sql);
            }
        }
    }

    /**
     * Create database using doctrine schema tool
     */
    private function createDatabase()
    {
        $em       = $this->entityManager;
        $metadata = $em->getMetadataFactory()->getAllMetadata();

        $schemaTool = new SchemaTool($em);
        $schemaTool->createSchema($metadata);
    }

    /**
     * Drop database using doctrine schema tool
     */
    private function dropDatabase()
    {
        $schemaTool = new SchemaTool($this->entityManager);
        $schemaTool->dropDatabase();
    }

    /**
     * Cache data fixtures
     */
    public function cacheFixtures()
    {
        $this->init();

        $this->migrations = $this->fetchMigrations();
        $this->fixtures   = $this->fetchFixtures();

        if ( ! $this->hasBackup()) {
            $this->dropDatabase();
        }
    }

    /**
     * Check if there is a backup
     *
     * @return void
     */
    private function hasBackup()
    {
        return $this->backupService->hasBackup($this->getHash());
    }

    /**
     * Create a backup for the current fixtures / migrations
     */
    private function createBackup()
    {
        $hash       = $this->getHash();
        $connection = $this->entityManager->getConnection();

        $this->backupService->createBackup($connection, $hash);
    }

    /**
     * Restore a backup for the current fixtures / migrations
     */
    private function restoreBackup()
    {
        $hash       = $this->getHash();
        $connection = $this->entityManager->getConnection();

        $this->backupService->restoreBackup($connection, $hash);
    }

    /**
     * Reload data fixtures
     */
    public function reloadFixtures()
    {
        if ( ! $this->useBackup) {
            $this->loadFixtures();

            return;
        }

<<<<<<< HEAD
        if (file_exists($this->backupDbFile)) {
            copy($this->backupDbFile, $this->databaseFile);
            $this->referenceRepository->load($this->backupDbFile);
=======
        if ($this->hasBackup()) {
            $this->restoreBackup();
>>>>>>> d54afec0

            return;
        }

        if ($this->migrations === null) {
            $this->dropDatabase();
            $this->createDatabase();
        }

<<<<<<< HEAD
        copy($this->databaseFile, $this->backupDbFile);
        $this->referenceRepository->save($this->backupDbFile);
=======
        $this->loadFixtures();
        $this->createBackup();
>>>>>>> d54afec0
    }

    /**
     * Flush entity manager
     */
    public function flush()
    {
        $em = $this->entityManager;
        $em->flush();
        $em->clear();

        $cacheDriver = $em->getMetadataFactory()->getCacheDriver();

        if ($cacheDriver) {
            $cacheDriver->deleteAll();
        }
    }
}<|MERGE_RESOLUTION|>--- conflicted
+++ resolved
@@ -41,7 +41,7 @@
     private $backupService;
 
     /**
-     * @var ProxyReferenceRepository
+     * @var \Doctrine\Common\DataFixtures\ProxyReferenceRepository
      */
     private $referenceRepository;
 
@@ -305,10 +305,7 @@
         $purger->setPurgeMode(ORMPurger::PURGE_MODE_TRUNCATE);
 
         $executor = new ORMExecutor($em, $purger);
-<<<<<<< HEAD
         $executor->setReferenceRepository($this->referenceRepository);
-        $executor->purge();
-=======
 
         if ( ! $this->useBackup) {
             $executor->purge();
@@ -316,7 +313,6 @@
 
         $this->runMigrations();
 
->>>>>>> d54afec0
         $executor->execute($this->fixtures, true);
 
         $this->dispatchEvent($em, 'postTruncate');
@@ -330,7 +326,7 @@
         $connection   = $this->entityManager->getConnection();
         $container    = $this->kernel->getContainer();
         $outputWriter = new OutputWriter(function () {});
-        
+
         $namespace    = $container->getParameter('doctrine_migrations.namespace');
         if ($namespace) {
             $directory = $container->getParameter('doctrine_migrations.dir_name');
@@ -390,6 +386,16 @@
     }
 
     /**
+     * Get backup file path
+     *
+     * @return string
+     */
+    private function getBackupFile()
+    {
+        return $this->backupService->getBackupFile($this->getHash());
+    }
+
+    /**
      * Check if there is a backup
      *
      * @return void
@@ -432,14 +438,9 @@
             return;
         }
 
-<<<<<<< HEAD
-        if (file_exists($this->backupDbFile)) {
-            copy($this->backupDbFile, $this->databaseFile);
-            $this->referenceRepository->load($this->backupDbFile);
-=======
         if ($this->hasBackup()) {
             $this->restoreBackup();
->>>>>>> d54afec0
+            $this->referenceRepository->load($this->getBackupFile());
 
             return;
         }
@@ -449,13 +450,9 @@
             $this->createDatabase();
         }
 
-<<<<<<< HEAD
-        copy($this->databaseFile, $this->backupDbFile);
-        $this->referenceRepository->save($this->backupDbFile);
-=======
         $this->loadFixtures();
         $this->createBackup();
->>>>>>> d54afec0
+        $this->referenceRepository->save($this->getBackupFile());
     }
 
     /**
